--- conflicted
+++ resolved
@@ -117,12 +117,9 @@
 	$(do_substitution) < $(srcdir)/dom_color.in > dom_color.py
 	chmod +x dom_color.py
 
-<<<<<<< HEAD
-=======
 dock_info.py: dock_info.in Makefile
 	$(do_substitution) < $(srcdir)/dock_info.in > dock_info.py
 	chmod +x dock_info.py
->>>>>>> f01df94d
 
 applet_PYTHON = \
 		     dock_applet.py \
